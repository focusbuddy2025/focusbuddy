--- conflicted
+++ resolved
@@ -3,12 +3,7 @@
 import re
 
 from bson import ObjectId
-<<<<<<< HEAD
-from fastapi import APIRouter, FastAPI, HTTPException, status
-=======
-from fastapi import FastAPI, APIRouter, HTTPException, status, Response
->>>>>>> 0226d7ee
-from fastapi.responses import JSONResponse
+from fastapi import APIRouter, FastAPI, HTTPException, Response, status
 
 from src.api import (
     AddBlockListRequest,
@@ -96,15 +91,10 @@
 
         ok = self.blocklist_service.delete_blocklist(user_id, blocklist_id)
         if not ok:
-<<<<<<< HEAD
             raise HTTPException(
                 status_code=status.HTTP_404_NOT_FOUND, detail=BLOCKLIST_NOT_FOUND
             )
-        return JSONResponse(status_code=status.HTTP_204_NO_CONTENT, content={})
-=======
-            raise HTTPException(status_code=status.HTTP_404_NOT_FOUND, detail=BLOCKLIST_NOT_FOUND)
         return Response(status_code=status.HTTP_204_NO_CONTENT)
->>>>>>> 0226d7ee
 
     @staticmethod
     def validate_domain(domain: str):
