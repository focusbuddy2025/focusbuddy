#!/usr/bin/env python
# -*- encoding=utf8 -*-
import datetime
import re
from typing import Annotated
from bson import ObjectId
<<<<<<< HEAD
from fastapi import APIRouter, FastAPI, HTTPException, Response, status, Header
=======
from fastapi import APIRouter, FastAPI, Header, HTTPException, Response, status

>>>>>>> 1acac1df
from src.api import (
    AddBlockListRequest,
    AnalyticsListResponse,
    EditBlockListResponse,
    EditFocusSessionResponse,
    FocusSessionModel,
    GetAllFocusSessionResponse,
    GetNextFocusSessionResponse,
    GetUserAppTokenRequest,
    GetUserAppTokenResponse,
    ListAnalyticsWeeklySummaryResponse,
    ListBlockListResponse,
    ResponseStatus,
    UpdateUserStatusRequest,
    UpdateUserStatusResponse,
)
from src.config import Config, api_version
from src.rest.error import (
    BLOCKLIST_ALREADY_EXISTS,
    BLOCKLIST_ID_INVALID,
    BLOCKLIST_IS_INVALID,
    BLOCKLIST_NOT_FOUND,
    FOCUSSESSION_CONFLICT,
    FOCUSSESSION_NOT_FOUND,
    FOCUSSESSION_NOT_UPDATED,
    INVALID_TOKEN,
    USERSTATUS_NOT_UPDATED,
)

from src.service.user import UserService
from src.service import BlockListService, FocusTimerService, AnalyticsListService


class BaseAPI:
    """Base API class to handle common functionality like token validation."""

    def __init__(self, cfg: Config):
        self.cfg = cfg
        self.user_service = UserService(cfg)
        self.router = APIRouter()

    def validate_token(self, token: str) -> (str, bool):
        """Validate the token."""
        if token is None:
            return "", False
        user = self.user_service.decode_user(token)
        if user.user_id == "":
            return "", False
        now = datetime.datetime.timestamp(datetime.datetime.utcnow())
        if float(user.exp) < now:
            return "", False
        return user.user_id, True


class BlockListAPI(BaseAPI):
    """class to encapsulate the blocklist API endpoints."""

    def __init__(self, cfg: Config):
        super().__init__(cfg)
        self.blocklist_service = BlockListService(cfg)
        self._register_routes()

    def _register_routes(self):
        """Register API routes."""
        self.router.add_api_route(
            path="/blocklist",
            endpoint=self.list_blocklist,
            methods=["GET"],
            response_model=ListBlockListResponse,
            summary="List all blocklist",
        )
        self.router.add_api_route(
            path="/blocklist",
            endpoint=self.add_blocklist,
            methods=["POST"],
            response_model=EditBlockListResponse,
            summary="Add a blocklist url",
        )
        self.router.add_api_route(
            path="/blocklist/{blocklist_id}",
            endpoint=self.delete_blocklist,
            methods=["DELETE"],
            response_model=EditBlockListResponse,
            summary="Delete a blocklist url",
        )

    async def list_blocklist(self, x_auth_token: Annotated[str, Header()] = None):
        """List all blocklist."""
        user_id, ok = self.validate_token(x_auth_token)
        if not ok:
            raise HTTPException(
                status_code=status.HTTP_401_UNAUTHORIZED, detail=INVALID_TOKEN
            )
        response = self.blocklist_service.list_blocklist(user_id)
        return ListBlockListResponse(blocklist=response, status=ResponseStatus.SUCCESS)

    async def add_blocklist(
        self,
        request: AddBlockListRequest,
        x_auth_token: Annotated[str, Header()] = None,
    ):
        """Add an url to blocklist."""
        if not self.validate_domain(request.domain):
            raise HTTPException(
                status_code=status.HTTP_400_BAD_REQUEST, detail=BLOCKLIST_IS_INVALID
            )
        user_id, ok = self.validate_token(x_auth_token)
        if not ok:
            raise HTTPException(
                status_code=status.HTTP_401_UNAUTHORIZED, detail=INVALID_TOKEN
            )
        new_id, ok = self.blocklist_service.add_blocklist(
            user_id, request.domain, request.list_type
        )
        if not ok:
            raise HTTPException(
                status_code=status.HTTP_409_CONFLICT, detail=BLOCKLIST_ALREADY_EXISTS
            )
        return EditBlockListResponse(
            user_id=user_id,
            domain=request.domain,
            list_type=request.list_type,
            status=ResponseStatus.SUCCESS,
            id=new_id,
        )

    async def delete_blocklist(
        self, blocklist_id: str, x_auth_token: Annotated[str, Header()] = None
    ):
        """Delete an url from blocklist."""
        if not ObjectId.is_valid(blocklist_id):
            raise HTTPException(
                status_code=status.HTTP_400_BAD_REQUEST, detail=BLOCKLIST_ID_INVALID
            )
        user_id, ok = self.validate_token(x_auth_token)
        if not ok:
            raise HTTPException(
                status_code=status.HTTP_401_UNAUTHORIZED, detail=INVALID_TOKEN
            )
        ok = self.blocklist_service.delete_blocklist(user_id, blocklist_id)
        if not ok:
            raise HTTPException(
                status_code=status.HTTP_404_NOT_FOUND, detail=BLOCKLIST_NOT_FOUND
            )
        return Response(status_code=status.HTTP_204_NO_CONTENT)

    @staticmethod
    def validate_domain(domain: str):
        """Validate the domain."""
        url_regex = re.compile(
            r"^(https?:\/\/)?"  # Optional http or https
            r"(([A-Za-z0-9-]+\.)+[A-Za-z]{2,6})"  # Domain (e.g., example.com)
            r"(:\d{1,5})?"  # Optional port (e.g., :8080)
            r"(\/[^\s]*)?$"  # Optional path (e.g., /path/to/page)
        )
        return url_regex.match(domain)


class UserAPI(BaseAPI):
    """class to encapsulate the user API endpoints."""

    def __init__(self, cfg: Config):
        super().__init__(cfg)
        self._register_routes()

    def _register_routes(self):
        """Register API routes."""
        self.router.add_api_route(
            path="/user/login",
            endpoint=self.get_user_app_token,
            methods=["POST"],
            response_model=GetUserAppTokenResponse,
            summary="Get user app token",
        )
        self.router.add_api_route(
            path="/user/status",
            endpoint=self.update_user_status,
            methods=["PUT"],
            summary="Modify user status",
        )

    async def get_user_app_token(self, request: GetUserAppTokenRequest):
        """Get user app token."""
        token = request.token
        if token is None:
            raise HTTPException(
                status_code=status.HTTP_400_BAD_REQUEST, detail=INVALID_TOKEN
            )

        user = self.user_service.get_user_app_token(token)
        if user.jwt == "":
            raise HTTPException(
                status_code=status.HTTP_401_UNAUTHORIZED, detail=INVALID_TOKEN
            )
        return GetUserAppTokenResponse(
            jwt=user.jwt, email=user.email, picture=user.picture
        )

    async def update_user_status(
        self,
        request: UpdateUserStatusRequest,
        x_auth_token: Annotated[str, Header()] = None,
    ):
        """Update user status."""
        user_id, ok = self.validate_token(x_auth_token)
        if not ok:
            raise HTTPException(
                status_code=status.HTTP_401_UNAUTHORIZED, detail=INVALID_TOKEN
            )
        ok = self.user_service.update_user_status(user_id, request.user_status)
        if not ok:
            raise HTTPException(
                status_code=status.HTTP_500_INTERNAL_SERVER_ERROR,
                detail=USERSTATUS_NOT_UPDATED,
            )
        return UpdateUserStatusResponse(
            user_id=user_id,
            user_status=request.user_status,
            status=ResponseStatus.SUCCESS,
        )


class AnalyticsListAPI(BaseAPI):
    """class to encapsulate the analytics API endpoint."""

    def __init__(self, cfg: Config):
        super().__init__(cfg)
        self.router = APIRouter()
        self.analyticslist_service = AnalyticsListService(cfg)
        self._register_routes()

    def _register_routes(self):
        """Register API routes."""
        self.router.add_api_route(
            path="/analytics",
            endpoint=self.list_analytics,
            methods=["GET"],
            response_model=AnalyticsListResponse,
            summary="List all analytics for user",
        )

        self.router.add_api_route(
            path="/analytics/weeklysummary",
            endpoint=self.list_analytics_weekly_per_session_type,
            methods=["GET"],
            response_model=ListAnalyticsWeeklySummaryResponse,
            summary="List all analytics for user per session type",
        )

    async def list_analytics(self, x_auth_token: Annotated[str, Header()] = None):
        """List all analytics for user."""
        user_id, ok = self.validate_token(x_auth_token)
        if not ok:
            raise HTTPException(
                status_code=status.HTTP_401_UNAUTHORIZED, detail=INVALID_TOKEN
            )
        response = self.analyticslist_service.get_analytics(user_id)
        return response

    async def list_analytics_weekly_per_session_type(
        self, x_auth_token: Annotated[str, Header()] = None
    ):
        """List all analytics for user per session tye."""
        user_id, ok = self.validate_token(x_auth_token)
        if not ok:
            raise HTTPException(
                status_code=status.HTTP_401_UNAUTHORIZED, detail=INVALID_TOKEN
            )
        response = self.analyticslist_service.get_weekly_analytics_per_session_type(
            user_id=user_id
        )
        return ListAnalyticsWeeklySummaryResponse(
            summary=response, status=ResponseStatus.SUCCESS
        )


class FocusTimerAPI(BaseAPI):
    """class to encapsulate the focustimer API endpoints."""

    def __init__(self, cfg: Config):
        super().__init__(cfg)
        self.timer_service = FocusTimerService(cfg)
        self._register_routes()

    def _register_routes(self):
        """Register API routes."""
        self.router.add_api_route(
            path="/focustimer",
            endpoint=self.add_focus_session,
            methods=["POST"],
            summary="Add a focus session",
        )
        self.router.add_api_route(
            path="/focustimer/{session_id}",
            endpoint=self.modify_focus_session,
            methods=["PUT"],
            summary="Modify a focus session",
        )
        self.router.add_api_route(
            path="/focustimer/{session_id}",
            endpoint=self.delete_focus_session,
            methods=["DELETE"],
            summary="Delete a focus session",
        )
        self.router.add_api_route(
            path="/focustimer/nextSession",
            endpoint=self.get_next_focus_session,
            methods=["GET"],
            summary="Get next upcoming focus session",
        )
        self.router.add_api_route(
            path="/focustimer",
            endpoint=self.get_all_focus_session,
            methods=["GET"],
            summary="Get all focus sessions of specific status, fetch all by default",
        )

    async def add_focus_session(
        self, request: FocusSessionModel, x_auth_token: Annotated[str, Header()] = None
    ):
        """Add a focus session."""
        user_id, ok = self.validate_token(x_auth_token)
        if not ok:
            raise HTTPException(
                status_code=status.HTTP_401_UNAUTHORIZED, detail=INVALID_TOKEN
            )
        session_id, ok = self.timer_service.add_focus_session(
            user_id,
            request.session_status,
            request.start_date,
            request.start_time,
            request.duration,
            request.break_duration,
            request.session_type,
            request.remaining_focus_time,
            request.remaining_break_time,
        )
        if not ok:
            raise HTTPException(
                status_code=status.HTTP_409_CONFLICT, detail=FOCUSSESSION_CONFLICT
            )
        return EditFocusSessionResponse(
            user_id=user_id, id=session_id, status=ResponseStatus.SUCCESS
        )

    async def modify_focus_session(
        self,
        session_id: str,
        request: FocusSessionModel,
        x_auth_token: Annotated[str, Header()] = None,
    ):
        """Modify a focus session."""
        user_id, ok = self.validate_token(x_auth_token)
        if not ok:
            raise HTTPException(
                status_code=status.HTTP_401_UNAUTHORIZED, detail=INVALID_TOKEN
            )

        updates = {k: v for k, v in request.dict().items() if v is not None}
        if not updates:
<<<<<<< HEAD
            raise HTTPException(status_code=status.HTTP_400_BAD_REQUEST, detail=FOCUSSESSION_NOT_UPDATED)
        
        result = self.timer_service.modify_focus_session(user_id, session_id, **updates)

        if result == "conflict":
            raise HTTPException(status_code=status.HTTP_409_CONFLICT, detail=FOCUSSESSION_CONFLICT)
        if not result:
            raise HTTPException(status_code=status.HTTP_500_INTERNAL_SERVER_ERROR, detail=FOCUSSESSION_NOT_UPDATED)
        return EditFocusSessionResponse(user_id=user_id, id=session_id, status=ResponseStatus.SUCCESS)
    
    async def delete_focus_session(self, session_id: str, x_auth_token: Annotated[str, Header()] = None):
=======
            raise HTTPException(
                status_code=status.HTTP_400_BAD_REQUEST, detail=FOCUSSESSION_NOT_UPDATED
            )

        ok = self.timer_service.modify_focus_session(user_id, session_id, **updates)
        if not ok:
            raise HTTPException(
                status_code=status.HTTP_500_INTERNAL_SERVER_ERROR,
                detail=FOCUSSESSION_NOT_UPDATED,
            )
        return EditFocusSessionResponse(
            user_id=user_id, id=session_id, status=ResponseStatus.SUCCESS
        )

    async def delete_focus_session(
        self, session_id: str, x_auth_token: Annotated[str, Header()] = None
    ):
>>>>>>> 1acac1df
        """Delete a focus session."""
        user_id, ok = self.validate_token(x_auth_token)
        if not ok:
            raise HTTPException(
                status_code=status.HTTP_401_UNAUTHORIZED, detail=INVALID_TOKEN
            )
        ok = self.timer_service.delete_focus_session(user_id, session_id)
        if not ok:
            raise HTTPException(
                status_code=status.HTTP_404_NOT_FOUND, detail=FOCUSSESSION_NOT_FOUND
            )
        return Response(status_code=status.HTTP_204_NO_CONTENT)

    async def get_next_focus_session(
        self, x_auth_token: Annotated[str, Header()] = None
    ):
        """Get next upcoming focus session."""
        user_id, ok = self.validate_token(x_auth_token)
        if not ok:
            raise HTTPException(
                status_code=status.HTTP_401_UNAUTHORIZED, detail=INVALID_TOKEN
            )
        response = self.timer_service.get_next_focus_session(user_id)
        return GetNextFocusSessionResponse(
            focus_session=response, status=ResponseStatus.SUCCESS
        )

    async def get_all_focus_session(
        self, x_auth_token: Annotated[str, Header()] = None, session_status: int = None
    ):
        """Get focus sessions of specific status, default is fetching all."""
        user_id, ok = self.validate_token(x_auth_token)
        if not ok:
            raise HTTPException(
                status_code=status.HTTP_401_UNAUTHORIZED, detail=INVALID_TOKEN
            )
        response = self.timer_service.get_all_focus_session(user_id, session_status)
        return GetAllFocusSessionResponse(
            focus_sessions=response, status=ResponseStatus.SUCCESS
        )


def create_app(cfg: Config):
    _app = FastAPI()
    blocklist_api = BlockListAPI(cfg)
    focustimer_api = FocusTimerAPI(cfg)
    _app.include_router(focustimer_api.router, prefix=api_version)
    _app.include_router(blocklist_api.router, prefix=api_version)
    analyticslist_api = AnalyticsListAPI(cfg)
    _app.include_router(analyticslist_api.router, prefix=api_version)
    user_api = UserAPI(cfg)
    _app.include_router(user_api.router, prefix=api_version)
    return _app


app = create_app(Config())<|MERGE_RESOLUTION|>--- conflicted
+++ resolved
@@ -4,12 +4,7 @@
 import re
 from typing import Annotated
 from bson import ObjectId
-<<<<<<< HEAD
 from fastapi import APIRouter, FastAPI, HTTPException, Response, status, Header
-=======
-from fastapi import APIRouter, FastAPI, Header, HTTPException, Response, status
-
->>>>>>> 1acac1df
 from src.api import (
     AddBlockListRequest,
     AnalyticsListResponse,
@@ -370,7 +365,6 @@
 
         updates = {k: v for k, v in request.dict().items() if v is not None}
         if not updates:
-<<<<<<< HEAD
             raise HTTPException(status_code=status.HTTP_400_BAD_REQUEST, detail=FOCUSSESSION_NOT_UPDATED)
         
         result = self.timer_service.modify_focus_session(user_id, session_id, **updates)
@@ -382,25 +376,6 @@
         return EditFocusSessionResponse(user_id=user_id, id=session_id, status=ResponseStatus.SUCCESS)
     
     async def delete_focus_session(self, session_id: str, x_auth_token: Annotated[str, Header()] = None):
-=======
-            raise HTTPException(
-                status_code=status.HTTP_400_BAD_REQUEST, detail=FOCUSSESSION_NOT_UPDATED
-            )
-
-        ok = self.timer_service.modify_focus_session(user_id, session_id, **updates)
-        if not ok:
-            raise HTTPException(
-                status_code=status.HTTP_500_INTERNAL_SERVER_ERROR,
-                detail=FOCUSSESSION_NOT_UPDATED,
-            )
-        return EditFocusSessionResponse(
-            user_id=user_id, id=session_id, status=ResponseStatus.SUCCESS
-        )
-
-    async def delete_focus_session(
-        self, session_id: str, x_auth_token: Annotated[str, Header()] = None
-    ):
->>>>>>> 1acac1df
         """Delete a focus session."""
         user_id, ok = self.validate_token(x_auth_token)
         if not ok:
