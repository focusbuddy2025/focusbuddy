--- conflicted
+++ resolved
@@ -5,20 +5,9 @@
 import datetime
 
 from bson import ObjectId
-<<<<<<< HEAD
 
-from fastapi import APIRouter, HTTPException, status
-from fastapi import FastAPI, Header, APIRouter, HTTPException, status, Response
-
+from fastapi import APIRouter, FastAPI, HTTPException, Response, status, Header
 from fastapi.responses import JSONResponse
-
-from src.api import ListBlockListResponse, EditBlockListResponse, ResponseStatus, AddBlockListRequest, GetUserAppTokenResponse, GetUserAppTokenRequest
-from src.config import api_version, Config
-from src.rest.error import BLOCKLIST_NOT_FOUND, BLOCKLIST_IS_INVALID, BLOCKLIST_ID_INVALID, BLOCKLIST_ALREADY_EXISTS, INVALID_TOKEN
-from src.service import BlockListService
-from src.service.user import UserService
-=======
-from fastapi import APIRouter, FastAPI, HTTPException, Response, status
 
 from src.api import (
     AddBlockListRequest,
@@ -26,6 +15,8 @@
     EditBlockListResponse,
     ListBlockListResponse,
     ResponseStatus,
+    GetUserAppTokenResponse,
+    GetUserAppTokenRequest,
 )
 from src.config import Config, api_version
 from src.rest.error import (
@@ -33,9 +24,10 @@
     BLOCKLIST_ID_INVALID,
     BLOCKLIST_IS_INVALID,
     BLOCKLIST_NOT_FOUND,
+    INVALID_TOKEN,
 )
 from src.service import AnalyticsListService, BlockListService
->>>>>>> aba73410
+from src.service.user import UserService
 
 
 class BlockListAPI(object):
@@ -82,7 +74,6 @@
     async def add_blocklist(self, request: AddBlockListRequest, x_auth_token: Annotated[str, Header()] = None):
         """Add an url to blocklist."""
         if not self.validate_domain(request.domain):
-<<<<<<< HEAD
             raise HTTPException(status_code=status.HTTP_400_BAD_REQUEST, detail=BLOCKLIST_IS_INVALID)
         user_id, ok = self.validate_token(x_auth_token)
         if not ok:
@@ -91,41 +82,14 @@
         if not ok:
             raise HTTPException(status_code=status.HTTP_409_CONFLICT, detail=BLOCKLIST_ALREADY_EXISTS)
         return EditBlockListResponse(user_id=user_id, domain=request.domain, list_type=request.list_type, status=ResponseStatus.SUCCESS, id=new_id)
-=======
-            raise HTTPException(
-                status_code=status.HTTP_400_BAD_REQUEST, detail=BLOCKLIST_IS_INVALID
-            )
-
-        new_id, ok = self.blocklist_service.add_blocklist(
-            user_id, request.domain, request.list_type
-        )
-        if not ok:
-            raise HTTPException(
-                status_code=status.HTTP_400_BAD_REQUEST, detail=BLOCKLIST_ALREADY_EXISTS
-            )
-        return EditBlockListResponse(
-            user_id=user_id,
-            domain=request.domain,
-            list_type=request.list_type,
-            status=ResponseStatus.SUCCESS,
-            id=new_id,
-        )
->>>>>>> aba73410
 
     async def delete_blocklist(self, blocklist_id: str, x_auth_token: Annotated[str, Header()] = None):
         """Delete an url from blocklist."""
         if not ObjectId.is_valid(blocklist_id):
-<<<<<<< HEAD
             raise HTTPException(status_code=status.HTTP_400_BAD_REQUEST, detail=BLOCKLIST_ID_INVALID)
         user_id, ok = self.validate_token(x_auth_token)
         if not ok:
             raise HTTPException(status_code=status.HTTP_401_UNAUTHORIZED, detail=INVALID_TOKEN)
-=======
-            raise HTTPException(
-                status_code=status.HTTP_400_BAD_REQUEST, detail=BLOCKLIST_ID_INVALID
-            )
-
->>>>>>> aba73410
         ok = self.blocklist_service.delete_blocklist(user_id, blocklist_id)
         if not ok:
             raise HTTPException(
@@ -216,12 +180,9 @@
     blocklist_api = BlockListAPI(cfg)
     analyticslist_api = AnalyticsListAPI(cfg)
     _app.include_router(blocklist_api.router, prefix=api_version)
-<<<<<<< HEAD
     user_api = UserAPI(cfg)
     _app.include_router(user_api.router, prefix=api_version)
-=======
     _app.include_router(analyticslist_api.router, prefix=api_version)
->>>>>>> aba73410
     return _app
 
 
