--- conflicted
+++ resolved
@@ -49,7 +49,6 @@
     list_type: BlockListType
 
 
-<<<<<<< HEAD
 class GetUserAppTokenResponse(BaseModel):
     jwt: str
     email: str
@@ -58,10 +57,10 @@
 
 class GetUserAppTokenRequest(BaseModel):
     token: str
-=======
+
+
 class AnalyticsListResponse(BaseModel):
     daily: int = 0
     weekly: int = 0
     completed_sessions: int = 0
     status: ResponseStatus = ResponseStatus.SUCCESS
->>>>>>> aba73410
